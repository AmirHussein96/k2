/**
 * @brief host_shim  Wrapper functions so we can use our older
 *                 CPU-only code, in host/, with the newer interfaces
 *
 * @copyright
 * Copyright (c)  2020  Xiaomi Corporation (authors: Daniel Povey)
 *
 * @copyright
 * See LICENSE for clarification regarding multiple authors
 */

#ifndef K2_CSRC_HOST_SHIM_H_
#define K2_CSRC_HOST_SHIM_H_

#include "k2/csrc/fsa.h"
#include "k2/csrc/host/fsa.h"

namespace k2 {

<<<<<<< HEAD
/*
  Convert k2 Fsa to k2host::Fsa (this is our older version of this codebase,
  that only works on CPU).
=======
k2host::Fsa FsaToHostFsa(Fsa &fsa);

// get weights of FSA separately
Array1<float> WeightsOfFsa(Fsa &fsa);

struct Arc {
  int32_t src_state;
  int32_t dest_state;
  int32_t symbol;
  float score;  // we have the space to put this here, so...
};

using FsaProperties = uint32_t;

/*
  The FSA properties need to be computed via a reduction over arcs, and we use
  '&' to reduce.  These properties are all things that can be computed locally,
  using an arc and adjacent arcs (and the structural info).
 */
enum FsaBasicProperties {
  kFsaPropertiesValid = 0x01,      // Valid from a formatting perspective *as an
                                   // FsaVec*.  Also require
                                   // kFsaPropertiesSingleFsa == true if
                                   // this is supposed to be a single FSA, not
                                   // an FsaVec.
  kFsaPropertiesNonempty = 0x02,   // Nonempty as in, has at least one arc.
  kFsaPropertiesTopSorted = 0x04,  // FSA is top-sorted, dest_state >= src_state
  kFsaPropertiesTopSortedAndAcyclic =
      0x08,  // Top-sorted and acyclic, dest_state > src_state
  kFsaPropertiesArcSorted =
      0x10,  // Arcs leaving a given state are sorted by symbol
  kFsaPropertiesArcSortedAndDeterministic = 0x20,  // Arcs leaving a given state
                                                   // are *strictly* sorted by
                                                   // symbol, i.e. no duplicates
                                                   // with the same symbol.
  kFsaPropertiesEpsilonFree = 0x40,  // Symbol zero (epsilon) is not present..
  kFsaPropertiesMaybeAccessible = 0x80,  // True if there are no obvious signs
                                         // of states not being accessible or
                                         // co-accessible, i.e. states with no
                                         // arcs entering them
  kFsaPropertiesMaybeCoaccessible =
      0x80,                             // True if there are no obvious signs of
                                        // states not being co-accessible, i.e.
                                        // i.e. states with no arcs leaving them
  kFsaPropertiesSerializable = 0x0100,  // True if there are no FSAs with zero
                                        // states, and if for all fsa-indexes i,
                                        // last-state(i) > first-state(i+1)
                                        // where {last,first}-state is the
                                        // {last,first} state that has an arc
                                        // leaving it.  These properties are
                                        // used in figuring out the boundaries
                                        // between FSAs when we serialize to a
                                        // list of arcs.
  kFsaAllProperties = 0x01FF
};

using Fsa = RaggedShape<Arc>;  // 2 axes: state,arc

using FsaVec = RaggedShape<Arc>;  // 3 axes: fsa,state,arc.  Note, the src_state
                                  // and dest_state in the arc are *within the
                                  // FSA*, i.e. they are idx1 not idx01.

/*
  Vector of FSAs that actually will come from neural net log-softmax outputs (or
  similar).

  Conceptually this is a 3-dimensional tensor of log-probs with the second
  dimension ragged, i.e.  the shape would be [ num_fsas, None, num_symbols+1 ],
  e.g. if this were a TF ragged tensor.  The indexing would be
  [fsa_idx,t,symbol+1], where the "+1" after the symbol is so that we have
  somewhere to put the output for symbol == -1 (remember, -1 is kFinalSymbol,
  used on the last frame).

  Also, if a particular FSA has T frames of neural net output, we actually
  have T+1 potential indexes, 0 through T, so there is space for the terminating
  final-symbol on frame T.  (On the last frame, the final symbol has
  logprob=0, the others have logprob=-inf).
 */
class DenseFsaVec {
  RaggedShape shape;  // has 2 axes; indexed first by FSA-index (this object
                      // represents a list of FSAs!); and then for each FSA,
                      // the state-index (actually the state-index from which
                      // the arcs leave).

  // TODO: construct from a regular matrix containing the nnet output, plus some
  // meta-info saying where the supervisions are.

  // The following variable was removed and can be obtained as scores.Dim1().
  // int32_t num_cols;

  // `scores` is a contiguous matrix of dimension shape.TotSize1()
  // by num_cols (where num_cols == num_symbols+1); the indexes into it are
  // [row_idx, symbol+1], where row_ids is an ind_01 w.r.t. `shape` (see naming
  // convention explained in utils.h).
  //
  //  You can access scores[row_idx,symbol+1] as
  //  scores.Data()[row_ids*scores.Dim1() + symbol+1]
  //
  // `scores` contains -infinity in certain locations: in scores[j,0] where
  // j is not the last row-index for a given FSA-index, and scores[j,k] where
  // j is the last row-index for a given FSA-index and k>0.  The remaining
  // locations contain the neural net output, except scores[j,0] where j
  // is the last row-index for a given FSA-index; this contains zero.
  // (It's the final-transition).
  Array2<float> scores;

  // NOTE: our notion of "arc-index" / arc_idx is an index into scores.Data().
  int32_t NumArcs() { return scores.Size0() * scores.Size1(); }
};

/*
  Create an FSA from a Tensor.  The Tensor is expected to be an N by 4 tensor of
  int32_t, where N is the number of arcs (the format is src_state, dest_state,
  symbol, cost).  The cost is not really an int32_t, it is a float.  This code
  will print an error message and output 'true' to 'error', and return an empty
  FSA (with no states or arcs) if 't' was not interpretable as a valid FSA.
  These requirements for a valid FSA are:

    - src_state values on the arcs must be non-decreasing
    - all arcs with -1 on the label must be to a single state (call this
      final_state) which has no arcs leaving it
    - final_state, if it exists, must be numerically greater than any state
      which has arcs leaving it, and >= any state that has arcs entering it.

  If there are no arcs with -1 on the label, here is how we determine the final
  state:
     - If there were no arcs at all in the FSA we'll return the empty FSA (with
  no states).
     - Otherwise, we'll let `final_state` be the highest-numbered state
       that has any arcs leaving or entering it, plus one.  (This FSA
       has no successful paths but still has states.)

    @param [in] t   Source tensor.  Caution: the returned FSA will share
                    memory with this tensor, so don't modify it afterward!
    @param [out] error   Error flag.  On success this function will write
                        'false' here; on error, it will print an error
                        message to the standard error and write 'true' here.
    @return         The resulting FSA will be returned.

*/
Fsa FsaFromTensor(Tensor t, bool *error);

/*
  Returns a single Tensor that represents the FSA; this is just the vector of
  Arc reinterpreted as  num_arcs by 4 Tensor of int32_t.  It can be converted
  back to an equivalent FSA using `FsaFromTensor`.
 */
Tensor FsaToTensor(const Fsa &fsa);

/*
  Returns a single Tensor that represents the vector of FSAs; this is just the
  vector of Arc reinterpreted as num_arcs by 4 Tensor of int32_t.  It can be
  converted back to an equivalent FsaVec using `FsaVecFromTensor`.
 */
Tensor FsaVecToTensor(const Fsa &fsa);

/*
  Create an FsaVec (vector of FSAs) from a Tensor.  Please see FsaFromTensor for
  how this works for a single FSA.  The reason we can do the same with multiple
  FSAs is that we can use the discontinuities in `src_state` (i.e. where the
  values decrease) to spot where one FSA starts and the next begins.  However
  this only works if all the FSAs were nonempty, i.e. had at least one state.
  This function will die with an assertion failure if any of the provided
  FSAs were empty, so the user should check that beforehand.

  Please see FsaFromTensor() for documentation on what makes the individual
  FSAs valid; however, please note that the FSA with no states (empty FSA)
  cannot appear here, as there is no way to indicate it in a flat
  series of arcs.

    @param [in] t   Source tensor.  Must have dtype == kInt32Dtype and be of
                    shape (N > 0) by 4.  Caution: the returned FSA will share
                    memory with this tensor, so don't modify it afterward!
    @param [out] error   Error flag.  On success this function will write
                        'false' here; on error, it will print an error
                        message to the standard error and write 'true' here.
    @return         The resulting FsaVec (vector of FSAs) will be returned;
                    this is a Ragged<Arc> with 3 axes.
>>>>>>> f8be25bf

  This only works of `fsa` was on the CPU.  Note: the k2host::Fsa
  refers to memory inside `fsa`, so making a copy doesn't work.
  Be careful with the returned k2host::Fsa as it does not own its
  own memory!
*/
<<<<<<< HEAD
k2host::Fsa FsaToHostFsa(Fsa &fsa) {
  K2_CHECK_EQ(fsa.NumAxes(), 2);
  K2_CHECK_EQ(fsa.Context().DeviceType(), kCpu);
  // reinterpret_cast works because the arcs have the same members
  // (except our 'score' is called 'weight' there).
  return k2host::Array2(fsa.Dim0(), fsa.TotSize1(),
                        fsa.RowSplits1().Data(),
                        reinterpret_cast<k2host::Arc*>(fsa.values.Data()));
}

class FsaCreator {
 public:
  FsaCreator() = default;
  /*
    Initialize Fsa with host::Array2size, search for 'initialized definition' in class
    Array2 in array.h for meaning. Note that we don't fill data in `indexes` and
    `data` here, the caller is responsible for this.

    `Array2Storage` is for this purpose as well, but we define this version of
    constructor here to make test code simpler.
  */
  explicit FsaCreator(const host::Array2Size<int32_t> &size) { Init(size); }

  void Init(const host::Array2Size<int32_t> &size) {
    arc_indexes_ = Array1<int32_t>(CpuContext(), size.size1 + 1);
    // just for case of empty Array2 object, may be written by the caller
    arc_indexes_.data[0] = 0;
    arcs_ = Array1<Arc>(CpuContext(), size.size2);
  }

  /*
    Create an Fsa from a vector of arcs.  This was copied and modified from
    similar code in host/.
    TODO(dan): maybe delete this if not needed.

     @param [in, out] arcs   A vector of arcs as the arcs of the generated Fsa.
                             The arcs in the vector should be sorted by
                             src_state.
     @param [in] final_state Will be as the final state id of the generated Fsa.
   */
  explicit FsaCreator(const std::vector<Arc> &arcs, int32_t final_state)
      : FsaCreator() {
    if (arcs.empty())
      return;  // has created an empty Fsa in the default constructor
    arcs_ = Array1<Arc>(CpuContext(), arcs);
    std::vector<int32_t> arc_indexes;  // == row_splits.
    int32_t curr_state = -1;
    int32_t index = 0;
    for (const auto &arc : arcs) {
      K2_CHECK_LE(arc.src_state, final_state);
      K2_CHECK_LE(arc.dest_state, final_state);
      K2_CHECK_LE(curr_state, arc.src_state);
      while (curr_state < arc.src_state) {
        arc_indexes.push_back(index);
        ++curr_state;
      }
      ++index;
    }
    // noted that here we push two `final_state` at the end, the last element is
    // just to avoid boundary check for some FSA operations.
    for (; curr_state <= final_state; ++curr_state)
      arc_indexes.push_back(index);

    arc_indexes_ = Array1<int32_t>(CpuContext(), arc_indexes);
  }

  Fsa GetFsa() const {
    return Fsa(Ragged2Shape(&arc_indexes_, nullptr, arcs_.Dim()),
               arcs_);
  }

  k2host::Fsa GetHostFsa() const {
    return k2host::Fsa(arc_indexes_.Dim() - 1, arcs_.Dim(), arc_indexes_.Data(),
                       reinterpret_cast<k2host::Arc*>(arcs_.Data()));

  }

 private:
  Array1<int32_t> arc_indexes_; // == row_splits
  Array1<Arc> arcs_;
};
=======
FsaVec FsaVecFromTensor(const Tensor &t, bool *error);

/*
  Return one Fsa in an FsaVec.  Note, this has to make copies of the
  row offsets and strides but can use a sub-array of the arcs array
  directly.

     @param [in] vec   Input FsaVec to make a copy of
     @param [in] i     Index within the FsaVec to select
     @return           Returns the FSA.  Its `values` array will
                       refer to a part of the `values` array of
                       the input `vec`.
 */
Fsa GetFsaVecElement(const FsaVec &vec, int32_t i) { return vec.Index(0, i); }

/*
  Create an FsaVec from a list of Fsas.  Caution: Fsa and FsaVec are really
  the same type, just with different expectations on the number of axes!
 */
FsaVec CreateFsaVec(const FsaVec &vec, int32_t num_fsas, Fsa **fsas) {
  // Implementation goes to this templat:
  //  template <typename T>
  //  Ragged<T> Stack(int32_t axis, int32_t src_size, const Ragged<T> *src);
  K2_CHECK(fsas[0]->NumAxes() == 2);
  return Stack(0, num_fsas, fsas);
}

int32_t GetFsaBasicProperties(const Fsa &fsa);
int32_t GetFsaVecBasicProperties(const FsaVec &fsa_vec);
>>>>>>> f8be25bf

}  // namespace k2

#endif  // K2_CSRC_HOST_SHIM_H_<|MERGE_RESOLUTION|>--- conflicted
+++ resolved
@@ -17,166 +17,6 @@
 
 namespace k2 {
 
-<<<<<<< HEAD
-/*
-  Convert k2 Fsa to k2host::Fsa (this is our older version of this codebase,
-  that only works on CPU).
-=======
-k2host::Fsa FsaToHostFsa(Fsa &fsa);
-
-// get weights of FSA separately
-Array1<float> WeightsOfFsa(Fsa &fsa);
-
-struct Arc {
-  int32_t src_state;
-  int32_t dest_state;
-  int32_t symbol;
-  float score;  // we have the space to put this here, so...
-};
-
-using FsaProperties = uint32_t;
-
-/*
-  The FSA properties need to be computed via a reduction over arcs, and we use
-  '&' to reduce.  These properties are all things that can be computed locally,
-  using an arc and adjacent arcs (and the structural info).
- */
-enum FsaBasicProperties {
-  kFsaPropertiesValid = 0x01,      // Valid from a formatting perspective *as an
-                                   // FsaVec*.  Also require
-                                   // kFsaPropertiesSingleFsa == true if
-                                   // this is supposed to be a single FSA, not
-                                   // an FsaVec.
-  kFsaPropertiesNonempty = 0x02,   // Nonempty as in, has at least one arc.
-  kFsaPropertiesTopSorted = 0x04,  // FSA is top-sorted, dest_state >= src_state
-  kFsaPropertiesTopSortedAndAcyclic =
-      0x08,  // Top-sorted and acyclic, dest_state > src_state
-  kFsaPropertiesArcSorted =
-      0x10,  // Arcs leaving a given state are sorted by symbol
-  kFsaPropertiesArcSortedAndDeterministic = 0x20,  // Arcs leaving a given state
-                                                   // are *strictly* sorted by
-                                                   // symbol, i.e. no duplicates
-                                                   // with the same symbol.
-  kFsaPropertiesEpsilonFree = 0x40,  // Symbol zero (epsilon) is not present..
-  kFsaPropertiesMaybeAccessible = 0x80,  // True if there are no obvious signs
-                                         // of states not being accessible or
-                                         // co-accessible, i.e. states with no
-                                         // arcs entering them
-  kFsaPropertiesMaybeCoaccessible =
-      0x80,                             // True if there are no obvious signs of
-                                        // states not being co-accessible, i.e.
-                                        // i.e. states with no arcs leaving them
-  kFsaPropertiesSerializable = 0x0100,  // True if there are no FSAs with zero
-                                        // states, and if for all fsa-indexes i,
-                                        // last-state(i) > first-state(i+1)
-                                        // where {last,first}-state is the
-                                        // {last,first} state that has an arc
-                                        // leaving it.  These properties are
-                                        // used in figuring out the boundaries
-                                        // between FSAs when we serialize to a
-                                        // list of arcs.
-  kFsaAllProperties = 0x01FF
-};
-
-using Fsa = RaggedShape<Arc>;  // 2 axes: state,arc
-
-using FsaVec = RaggedShape<Arc>;  // 3 axes: fsa,state,arc.  Note, the src_state
-                                  // and dest_state in the arc are *within the
-                                  // FSA*, i.e. they are idx1 not idx01.
-
-/*
-  Vector of FSAs that actually will come from neural net log-softmax outputs (or
-  similar).
-
-  Conceptually this is a 3-dimensional tensor of log-probs with the second
-  dimension ragged, i.e.  the shape would be [ num_fsas, None, num_symbols+1 ],
-  e.g. if this were a TF ragged tensor.  The indexing would be
-  [fsa_idx,t,symbol+1], where the "+1" after the symbol is so that we have
-  somewhere to put the output for symbol == -1 (remember, -1 is kFinalSymbol,
-  used on the last frame).
-
-  Also, if a particular FSA has T frames of neural net output, we actually
-  have T+1 potential indexes, 0 through T, so there is space for the terminating
-  final-symbol on frame T.  (On the last frame, the final symbol has
-  logprob=0, the others have logprob=-inf).
- */
-class DenseFsaVec {
-  RaggedShape shape;  // has 2 axes; indexed first by FSA-index (this object
-                      // represents a list of FSAs!); and then for each FSA,
-                      // the state-index (actually the state-index from which
-                      // the arcs leave).
-
-  // TODO: construct from a regular matrix containing the nnet output, plus some
-  // meta-info saying where the supervisions are.
-
-  // The following variable was removed and can be obtained as scores.Dim1().
-  // int32_t num_cols;
-
-  // `scores` is a contiguous matrix of dimension shape.TotSize1()
-  // by num_cols (where num_cols == num_symbols+1); the indexes into it are
-  // [row_idx, symbol+1], where row_ids is an ind_01 w.r.t. `shape` (see naming
-  // convention explained in utils.h).
-  //
-  //  You can access scores[row_idx,symbol+1] as
-  //  scores.Data()[row_ids*scores.Dim1() + symbol+1]
-  //
-  // `scores` contains -infinity in certain locations: in scores[j,0] where
-  // j is not the last row-index for a given FSA-index, and scores[j,k] where
-  // j is the last row-index for a given FSA-index and k>0.  The remaining
-  // locations contain the neural net output, except scores[j,0] where j
-  // is the last row-index for a given FSA-index; this contains zero.
-  // (It's the final-transition).
-  Array2<float> scores;
-
-  // NOTE: our notion of "arc-index" / arc_idx is an index into scores.Data().
-  int32_t NumArcs() { return scores.Size0() * scores.Size1(); }
-};
-
-/*
-  Create an FSA from a Tensor.  The Tensor is expected to be an N by 4 tensor of
-  int32_t, where N is the number of arcs (the format is src_state, dest_state,
-  symbol, cost).  The cost is not really an int32_t, it is a float.  This code
-  will print an error message and output 'true' to 'error', and return an empty
-  FSA (with no states or arcs) if 't' was not interpretable as a valid FSA.
-  These requirements for a valid FSA are:
-
-    - src_state values on the arcs must be non-decreasing
-    - all arcs with -1 on the label must be to a single state (call this
-      final_state) which has no arcs leaving it
-    - final_state, if it exists, must be numerically greater than any state
-      which has arcs leaving it, and >= any state that has arcs entering it.
-
-  If there are no arcs with -1 on the label, here is how we determine the final
-  state:
-     - If there were no arcs at all in the FSA we'll return the empty FSA (with
-  no states).
-     - Otherwise, we'll let `final_state` be the highest-numbered state
-       that has any arcs leaving or entering it, plus one.  (This FSA
-       has no successful paths but still has states.)
-
-    @param [in] t   Source tensor.  Caution: the returned FSA will share
-                    memory with this tensor, so don't modify it afterward!
-    @param [out] error   Error flag.  On success this function will write
-                        'false' here; on error, it will print an error
-                        message to the standard error and write 'true' here.
-    @return         The resulting FSA will be returned.
-
-*/
-Fsa FsaFromTensor(Tensor t, bool *error);
-
-/*
-  Returns a single Tensor that represents the FSA; this is just the vector of
-  Arc reinterpreted as  num_arcs by 4 Tensor of int32_t.  It can be converted
-  back to an equivalent FSA using `FsaFromTensor`.
- */
-Tensor FsaToTensor(const Fsa &fsa);
-
-/*
-  Returns a single Tensor that represents the vector of FSAs; this is just the
-  vector of Arc reinterpreted as num_arcs by 4 Tensor of int32_t.  It can be
-  converted back to an equivalent FsaVec using `FsaVecFromTensor`.
- */
-Tensor FsaVecToTensor(const Fsa &fsa);
 
 /*
   Create an FsaVec (vector of FSAs) from a Tensor.  Please see FsaFromTensor for
@@ -200,14 +40,14 @@
                         message to the standard error and write 'true' here.
     @return         The resulting FsaVec (vector of FSAs) will be returned;
                     this is a Ragged<Arc> with 3 axes.
->>>>>>> f8be25bf
+
 
   This only works of `fsa` was on the CPU.  Note: the k2host::Fsa
   refers to memory inside `fsa`, so making a copy doesn't work.
   Be careful with the returned k2host::Fsa as it does not own its
   own memory!
 */
-<<<<<<< HEAD
+
 k2host::Fsa FsaToHostFsa(Fsa &fsa) {
   K2_CHECK_EQ(fsa.NumAxes(), 2);
   K2_CHECK_EQ(fsa.Context().DeviceType(), kCpu);
@@ -289,37 +129,6 @@
   Array1<int32_t> arc_indexes_; // == row_splits
   Array1<Arc> arcs_;
 };
-=======
-FsaVec FsaVecFromTensor(const Tensor &t, bool *error);
-
-/*
-  Return one Fsa in an FsaVec.  Note, this has to make copies of the
-  row offsets and strides but can use a sub-array of the arcs array
-  directly.
-
-     @param [in] vec   Input FsaVec to make a copy of
-     @param [in] i     Index within the FsaVec to select
-     @return           Returns the FSA.  Its `values` array will
-                       refer to a part of the `values` array of
-                       the input `vec`.
- */
-Fsa GetFsaVecElement(const FsaVec &vec, int32_t i) { return vec.Index(0, i); }
-
-/*
-  Create an FsaVec from a list of Fsas.  Caution: Fsa and FsaVec are really
-  the same type, just with different expectations on the number of axes!
- */
-FsaVec CreateFsaVec(const FsaVec &vec, int32_t num_fsas, Fsa **fsas) {
-  // Implementation goes to this templat:
-  //  template <typename T>
-  //  Ragged<T> Stack(int32_t axis, int32_t src_size, const Ragged<T> *src);
-  K2_CHECK(fsas[0]->NumAxes() == 2);
-  return Stack(0, num_fsas, fsas);
-}
-
-int32_t GetFsaBasicProperties(const Fsa &fsa);
-int32_t GetFsaVecBasicProperties(const FsaVec &fsa_vec);
->>>>>>> f8be25bf
 
 }  // namespace k2
 
