--- conflicted
+++ resolved
@@ -19,12 +19,9 @@
 class Array1 {
  public:
   int32_t Dim() const { return size_; }  // dimension of only axis (axis 0)
-<<<<<<< HEAD
 
   T *Data();  // Returns pointer to 1st elem.  Could be a GPU or CPU pointer,
   // depending on the context.
-=======
->>>>>>> 7a614986
 
   // Returns pointer to 1st elem.  Could be a GPU or CPU pointer,
   // depending on the context.
@@ -98,40 +95,22 @@
      time if it's a CUDA array, so use this operator sparingly.  If you know
      this is a CPU array, it would have much less overhead to index the Data()
      pointer. */
-<<<<<<< HEAD
   T operator [] (int32_t i);
 
   Array1 operator [](const Array1<int32_t> &indexes) {
-    assert(c_.IsCompatible(indexes.GetContext()));
+    Context c = Context();
+    assert(c.IsCompatible(indexes.GetContext()));
     int32_t ret_dim = indexes.Dim();
-    Array1<T> ans(c_, ret_dim);
+    Array1<T> ans(c, ret_dim);
     const T *this_data = Data();
     T *ans_data = ans.Data();
     int32_t *indexes_data = indexes.Data();
-    auto lambda_copy_elems = __host__ __device__ [=] (int32_t i) -> void {
+    auto lambda_copy_elems = [=] __host__ __device__ (int32_t i) -> void {
        ans_data[i] = this_data[indexes_data[i]];
     };
-    Eval(c_, ret_dim, lambda_copy_elems);
-  }
-
-=======
-  T operator[](int32_t i);
-
-  Array1 operator[](const Array1<int32_t> &indexes) {
-    assert(Context()->IsCompatible(indexes.GetContext()));
-    int32_t ret_dim = indexes.Dim();
-    Array1<T> ans(Context(), ret_dim);
-    const T *this_data = Data();
-    T *ans_data = ans.Data();
-    int32_t *indexes_data = indexes.Data();
-    auto lambda_copy_elems = [=] __host__ __device__(int32_t i) -> void {
-      ans_data[i] = this_data[indexes_data[i]];
-    };
-    Eval(Context(), ret_dim, lambda_copy_elems);
-  }
-
-  Array1(const Array1 &other) = default;
->>>>>>> 7a614986
+    Eval(c, ret_dim, lambda_copy_elems);
+  }
+
 
   Array1(const Array1 &other) = default;
  private:
